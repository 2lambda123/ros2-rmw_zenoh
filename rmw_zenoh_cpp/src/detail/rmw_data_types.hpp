// Copyright 2023 Open Source Robotics Foundation, Inc.
//
// Licensed under the Apache License, Version 2.0 (the "License");
// you may not use this file except in compliance with the License.
// You may obtain a copy of the License at
//
//     http://www.apache.org/licenses/LICENSE-2.0
//
// Unless required by applicable law or agreed to in writing, software
// distributed under the License is distributed on an "AS IS" BASIS,
// WITHOUT WARRANTIES OR CONDITIONS OF ANY KIND, either express or implied.
// See the License for the specific language governing permissions and
// limitations under the License.

#ifndef DETAIL__RMW_DATA_TYPES_HPP_
#define DETAIL__RMW_DATA_TYPES_HPP_

#include <zenoh.h>

#include <condition_variable>
#include <deque>
#include <memory>
#include <mutex>
#include <string>
#include <unordered_map>
#include <unordered_set>
#include <utility>
#include <vector>

#include "rcutils/allocator.h"

#include "rmw/rmw.h"

#include "graph_cache.hpp"
#include "message_type_support.hpp"
#include "service_type_support.hpp"

/// Structs for various type erased data fields.

///==============================================================================
struct rmw_context_impl_s
{
  // An owned session.
  z_owned_session_t session;

  // The SHM manager.
  zc_owned_shm_manager_t shm_manager;

  z_owned_subscriber_t graph_subscriber;

  /// Shutdown flag.
  bool is_shutdown;

  // Equivalent to rmw_dds_common::Context's guard condition
  /// Guard condition that should be triggered when the graph changes.
  rmw_guard_condition_t * graph_guard_condition;

  GraphCache graph_cache;
};

///==============================================================================
struct rmw_node_data_t
{
  // TODO(Yadunund): Do we need a token at the node level? Right now I have one
  // for cases where a node may spin up but does not have any publishers or subscriptions.
  // Liveliness token for the node.
  zc_owned_liveliness_token_t token;
};

///==============================================================================
struct rmw_publisher_data_t
{
  // An owned publisher.
  z_owned_publisher_t pub;

  // Liveliness token for the publisher.
  zc_owned_liveliness_token_t token;

  // Type support fields
  const void * type_support_impl;
  const char * typesupport_identifier;
  MessageTypeSupport * type_support;

  // Context for memory allocation for messages.
  rmw_context_t * context;
};

///==============================================================================
struct rmw_wait_set_data_t
{
  std::condition_variable condition_variable;
  std::mutex condition_mutex;

  rmw_context_t * context;
};

///==============================================================================
// z_owned_closure_sample_t
void sub_data_handler(const z_sample_t * sample, void * sub_data);

struct saved_msg_data
{
  explicit saved_msg_data(zc_owned_payload_t p, uint64_t recv_ts, const uint8_t pub_gid[16]);

  zc_owned_payload_t payload;
  uint64_t recv_timestamp;
  uint8_t publisher_gid[16];
};

///==============================================================================
struct rmw_subscription_data_t
{
  z_owned_subscriber_t sub;

  // Liveliness token for the subscription.
  zc_owned_liveliness_token_t token;

  const void * type_support_impl;
  const char * typesupport_identifier;
  MessageTypeSupport * type_support;
  rmw_context_t * context;

  std::deque<std::unique_ptr<saved_msg_data>> message_queue;
  std::mutex message_queue_mutex;

  size_t queue_depth;
  bool reliable;

  std::mutex internal_mutex;
  std::condition_variable * condition{nullptr};
};


///==============================================================================

void service_data_handler(const z_query_t * query, void * service_data);

void client_data_handler(z_owned_reply_t * reply, void * client_data);

///==============================================================================

struct rmw_service_data_t
{
  std::size_t get_new_uid();

  z_owned_keyexpr_t keyexpr;
  z_owned_queryable_t qable;

<<<<<<< HEAD
  // Liveliness token for the service.
  zc_owned_liveliness_token_t token;

=======
>>>>>>> b201d81b
  const void * request_type_support_impl;
  const void * response_type_support_impl;
  const char * typesupport_identifier;
  RequestTypeSupport * request_type_support;
  ResponseTypeSupport * response_type_support;

  rmw_context_t * context;

  // Deque to store the queries in the order they arrive.
  std::deque<z_owned_query_t> query_queue;
  std::mutex query_queue_mutex;

  // Map to store the sequence_number -> query_id
  std::map<int64_t, z_owned_query_t> sequence_to_query_map;
  std::mutex sequence_to_query_map_mutex;

  std::mutex internal_mutex;
  std::condition_variable * condition{nullptr};
};

///==============================================================================

struct rmw_client_data_t
{
  z_owned_keyexpr_t keyexpr;
<<<<<<< HEAD
  z_owned_closure_reply_t zn_closure_reply;

  // Liveliness token for the client.
  zc_owned_liveliness_token_t token;
=======

  z_owned_closure_reply_t zn_closure_reply;
>>>>>>> b201d81b

  std::mutex message_mutex;
  std::deque<z_owned_reply_t> replies;

  const void * request_type_support_impl;
  const void * response_type_support_impl;
  const char * typesupport_identifier;
  RequestTypeSupport * request_type_support;
  ResponseTypeSupport * response_type_support;

  rmw_context_t * context;

  std::mutex internal_mutex;
  std::condition_variable * condition{nullptr};

  size_t sequence_number{1};
};

#endif  // DETAIL__RMW_DATA_TYPES_HPP_<|MERGE_RESOLUTION|>--- conflicted
+++ resolved
@@ -146,12 +146,9 @@
   z_owned_keyexpr_t keyexpr;
   z_owned_queryable_t qable;
 
-<<<<<<< HEAD
   // Liveliness token for the service.
   zc_owned_liveliness_token_t token;
 
-=======
->>>>>>> b201d81b
   const void * request_type_support_impl;
   const void * response_type_support_impl;
   const char * typesupport_identifier;
@@ -177,15 +174,11 @@
 struct rmw_client_data_t
 {
   z_owned_keyexpr_t keyexpr;
-<<<<<<< HEAD
+
   z_owned_closure_reply_t zn_closure_reply;
 
   // Liveliness token for the client.
   zc_owned_liveliness_token_t token;
-=======
-
-  z_owned_closure_reply_t zn_closure_reply;
->>>>>>> b201d81b
 
   std::mutex message_mutex;
   std::deque<z_owned_reply_t> replies;
